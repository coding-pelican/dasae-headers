# Created by https://www.toptal.com/developers/gitignore/api/windows,linux,macos,c,c++,objective-c,cmake
# Edit at https://www.toptal.com/developers/gitignore?templates=windows,linux,macos,c,c++,objective-c,cmake

### Windows ###
# Windows thumbnail cache files
Thumbs.db
Thumbs.db:encryptable
ehthumbs.db
ehthumbs_vista.db

# Dump file
*.stackdump

# Folder config file
[Dd]esktop.ini

# Recycle Bin used on file shares
$RECYCLE.BIN/

# Windows Installer files
*.cab
*.msi
*.msix
*.msm
*.msp

# Windows shortcuts
*.lnk

### Linux ###
*~

# temporary files which can be created if a process still has a handle open of a deleted file
.fuse_hidden*

# KDE directory preferences
.directory

# Linux trash folder which might appear on any partition or disk
.Trash-*

# .nfs files are created when an open file is removed but is still being accessed
.nfs*

### macOS ###
# General
.DS_Store
.AppleDouble
.LSOverride

# Icon must end with two \r
Icon


# Thumbnails
._*

# Files that might appear in the root of a volume
.DocumentRevisions-V100
.fseventsd
.Spotlight-V100
.TemporaryItems
.Trashes
.VolumeIcon.icns
.com.apple.timemachine.donotpresent

# Directories potentially created on remote AFP share
.AppleDB
.AppleDesktop
Network Trash Folder
Temporary Items
.apdisk

### macOS Patch ###
# iCloud generated files
*.icloud

### C ###
# Prerequisites
*.d

# Object files
*.o
*.ko
*.obj
*.elf

# Linker output
*.ilk
*.map
*.exp

# Precompiled Headers
*.gch
*.pch

# Libraries
*.lib
*.a
*.la
*.lo

# Shared objects (inc. Windows DLLs)
*.dll
*.so
*.so.*
*.dylib

# Executables
*.exe
*.out
*.app
*.i*86
*.x86_64
*.hex

# Debug files
*.dSYM/
*.su
*.idb
*.pdb

# Kernel Module Compile Results
*.mod*
*.cmd
.tmp_versions/
modules.order
Module.symvers
Mkfile.old
dkms.conf

<<<<<<< HEAD
# VS Code settings
**/.vscode/
=======
### C++ ###
# Prerequisites

# Compiled Object files
*.slo

# Precompiled Headers

# Compiled Dynamic libraries

# Fortran module files
*.mod
*.smod

# Compiled Static libraries
*.lai
>>>>>>> f06d39ee

# Executables

### Objective-C ###
# Xcode
#
# gitignore contributors: remember to update Global/Xcode.gitignore, Objective-C.gitignore & Swift.gitignore

## User settings
xcuserdata/

## compatibility with Xcode 8 and earlier (ignoring not required starting Xcode 9)
*.xcscmblueprint
*.xccheckout

## compatibility with Xcode 3 and earlier (ignoring not required starting Xcode 4)
build/
DerivedData/
*.moved-aside
*.pbxuser
!default.pbxuser
*.mode1v3
!default.mode1v3
*.mode2v3
!default.mode2v3
*.perspectivev3
!default.perspectivev3

## Obj-C/Swift specific
*.hmap

## App packaging
*.ipa
*.dSYM.zip
*.dSYM

# CocoaPods
# We recommend against adding the Pods directory to your .gitignore. However
# you should judge for yourself, the pros and cons are mentioned at:
# https://guides.cocoapods.org/using/using-cocoapods.html#should-i-check-the-pods-directory-into-source-control
# Pods/
# Add this line if you want to avoid checking in source code from the Xcode workspace
# *.xcworkspace

# Carthage
# Add this line if you want to avoid checking in source code from Carthage dependencies.
# Carthage/Checkouts

Carthage/Build/

# fastlane
# It is recommended to not store the screenshots in the git repo.
# Instead, use fastlane to re-generate the screenshots whenever they are needed.
# For more information about the recommended setup visit:
# https://docs.fastlane.tools/best-practices/source-control/#source-control

fastlane/report.xml
fastlane/Preview.html
fastlane/screenshots/**/*.png
fastlane/test_output

# Code Injection
# After new code Injection tools there's a generated folder /iOSInjectionProject
# https://github.com/johnno1962/injectionforxcode

iOSInjectionProject/

### Objective-C Patch ###

### CMake ###
CMakeLists.txt.user
CMakeCache.txt
CMakeFiles
CMakeScripts
Testing
Makefile
cmake_install.cmake
install_manifest.txt
compile_commands.json
CTestTestfile.cmake
_deps

### CMake Patch ###
CMakeUserPresets.json

# External projects
*-prefix/

# End of https://www.toptal.com/developers/gitignore/api/windows,linux,macos,c,c++,objective-c,cmake

### DH-C ###
# Log files
*.log*
# Log directories
**/.log*/

# DH-C library files
**/lib/deps/
**/lib/deps/.obj/

### Project Specific ###

# VS Code settings
**/.vscode/

# Cursor settings
**/.cursor/

<<<<<<< HEAD
######## Claude ######################

=======
>>>>>>> f06d39ee
# Claude settings
**/.claude/

# Temporary files
*.tmp*
*.temp*
*.bak*
*.backup*

<<<<<<< HEAD
*.tmp*
*.temp*
*.bak*
*.backup*
*.log*

=======
# Temporary directories
>>>>>>> f06d39ee
**/.tmp*/
**/.temp*/
**/.bak*/
**/.backup*/
**/.archive*/
**/.draft*/
<<<<<<< HEAD
**/.mock*/
**/.log*/

**/libs/
**/lib/deps/
**/lib/deps/.obj/
=======
**/.mock*/
>>>>>>> f06d39ee
<|MERGE_RESOLUTION|>--- conflicted
+++ resolved
@@ -129,10 +129,6 @@
 Mkfile.old
 dkms.conf
 
-<<<<<<< HEAD
-# VS Code settings
-**/.vscode/
-=======
 ### C++ ###
 # Prerequisites
 
@@ -149,7 +145,6 @@
 
 # Compiled Static libraries
 *.lai
->>>>>>> f06d39ee
 
 # Executables
 
@@ -258,11 +253,6 @@
 # Cursor settings
 **/.cursor/
 
-<<<<<<< HEAD
-######## Claude ######################
-
-=======
->>>>>>> f06d39ee
 # Claude settings
 **/.claude/
 
@@ -272,29 +262,11 @@
 *.bak*
 *.backup*
 
-<<<<<<< HEAD
-*.tmp*
-*.temp*
-*.bak*
-*.backup*
-*.log*
-
-=======
 # Temporary directories
->>>>>>> f06d39ee
 **/.tmp*/
 **/.temp*/
 **/.bak*/
 **/.backup*/
 **/.archive*/
 **/.draft*/
-<<<<<<< HEAD
-**/.mock*/
-**/.log*/
-
-**/libs/
-**/lib/deps/
-**/lib/deps/.obj/
-=======
-**/.mock*/
->>>>>>> f06d39ee
+**/.mock*/