# dasae-headers

<div align="center">
  <a href="https://github.com/coding-pelican/dasae-headers">
    <img src="./.github/logo-dasae_headers.svg" alt="dasae-headers Logo" width="150"/>
  </a>
  <h1>dasae-headers: C언어를 현대적이고 안전하게</h1>
  <p><strong>C언어를 보다 안전하고 생산적으로 사용하기 위한 현대적인 확장 언어</strong></p>

  <div>
    <a href="./README.md"><img src="https://img.shields.io/badge/readme-en-red?style=flat-square" alt="Language: English"></a>
    <a href="./README.ko.md"><img src="https://img.shields.io/badge/readme-ko-orange?style=flat-square" alt="Language: Korean"></a>
  </div>

  <div style="margin-top: 8px;">
    <a href="https://en.wikipedia.org/wiki/C17_(C_standard_revision)"><img src="https://img.shields.io/badge/language-C17-blue?style=flat-square" alt="Language: C17"></a>
    <a href="./dh/include/dh/builtin/plat_cfg.h"><img src="https://img.shields.io/badge/platform-Windows%20%7C%20Linux%20%7C%20macOS-brightgreen?style=flat-square" alt="Platform: Windows | Linux | macOS"></a>
    <a href="./LICENSE"><img src="https://img.shields.io/badge/license-MIT-lightgrey?style=flat-square" alt="License: MIT"></a>
  </div>
</div>

## 목차

- [dasae-headers](#dasae-headers)
  - [목차](#목차)
  - [소개](#소개)
  - [주요 특징](#주요-특징)
  - [플랫폼 지원](#플랫폼-지원)
  - [🚀 시작하기](#-시작하기)
    - [💽 설치](#-설치)
    - [🔨 빌드 및 실행](#-빌드-및-실행)
  - [코드 샘플](#코드-샘플)
    - [Hello, world!](#hello-world)
    - [Optional Values 예제](#optional-values-예제)
    - [Error Results 예제](#error-results-예제)
    - [Pattern Matching 예제](#pattern-matching-예제)
    - [Testing 예제](#testing-예제)
  - [문서](#문서)
  - [현재 상태](#현재-상태)
  - [기여](#기여)
  - [연락처](#연락처)
  - [라이센스](#라이센스)

## 소개

> "Make C Great Again"

dasae-headers는 C언어에 현대적인 프로그래밍 패러다임을 적용하여 안전성, 표현력 및 생산성을 크게 향상시키는 것을 목표로 합니다. 메모리 안전성, 타입 안전성, 향상된 오류 처리 기능을 제공하면서도 C언어의 간결함을 유지합니다.

현재 개발 초기 단계인 dasae-headers는 C의 전처리기를 트랜스파일러로서 사용하며, C 표준 라이브러리의 고질적인 문제들을 해결하는 동시에 점진적으로 독립적인 언어로 발전시키는 과정에 있습니다.

## 주요 특징

dasae-headers는 Zig와 Rust의 문법, 표준 라이브러리에서 영감을 받아 개발되었습니다:

**메모리 안전성 및 리소스 관리**
- 선택적 메모리 사용과 제어를 위한 커스텀 할당자(allocator)
- 메모리 누수 및 관련 버그 감지를 위한 내장 메모리 추적 기능
- 검사된 접근 메서드를 통한 배열 안전성
- 안전한 메모리 조작을 위한 경계 검사된 슬라이스
- `defer` 및 `errdefer`를 사용한 자동 리소스 관리

**타입 시스템 강화**
- 컴파일 타임 검사를 통한 향상된 타입 안전성
- 패턴 매칭과 `match` 구문을 사용한 대수적 데이터 타입(variant)
- `some`/`none` 키워드와 `unwrap`/`orelse` 패턴을 사용한 옵셔널 타입을 통한 null 안전성

**오류 처리 및 디버깅**
- `ok`/`err` 키워드를 사용한 오류 래핑 타입을 통한 명시적 오류 처리
- `try`, `catch` 패턴을 통한 구조화된 오류 전파
- 디버깅을 위한 스택 추적이 포함된 포괄적인 오류 추적

**현대적인 프로그래밍 패러다임**
- `let`과 `var` 키워드를 통한 타입 추론
- `fn` 선언을 사용한 현대적인 함수 구문
- 람다 표현식 및 콜백 타입
- 일관된 코드 스타일 및 명명 규칙
- 코드 명확성 향상을 위한 표현력 있는 매크로

**개발 도구**
- 단위 및 통합 테스트를 위한 내장 테스트 프레임워크
- 다양한 아키텍처에 대한 멀티 플랫폼 지원
- 주요 컴파일러 호환성(clang, gcc (planned), msvc-cl (planned))

## 플랫폼 지원

- **운영체제**: Windows, Unix, Linux, macOS, etc.
- **CPU 아키텍처**: 64/32비트 아키텍처 고려
- **컴파일러 호환성**: clang, gcc (planned), msvc-cl (planned), etc.

## 🚀 시작하기

### 💽 설치

> 자세한 설치 및 빌드 가이드는 준비 중에 있습니다. 조금만 기다려주세요!

1. 이 저장소를 클론합니다:

```sh
git clone https://github.com/coding-pelican/dasae-headers.git
```

2. dh-c 빌드 도구 설치:

Windows의 경우:

```ps1
cd dasae-headers
.\install-dh-c.ps1
```

Linux/macOS의 경우:

```sh
cd dasae-headers
chmod +x install-dh-c.sh
./install-dh-c.sh
```

3. 새 프로젝트 생성:

```sh
dh-c project myproject
cd myproject
```

4. 필요한 헤더를 포함하여 코딩 시작:

```c
#include "dh/main.h"
#include "dh/io/stream.h"
#include "dh/ArrList.h"
// 필요한 기능에 따라 추가 헤더 포함
```

### 🔨 빌드 및 실행

프로젝트 빌드:

```sh
dh-c build dev
```

프로젝트 실행:

```sh
dh-c run dev
```

테스트 실행:

```sh
dh-c test
```

더 자세한 내용은 [빠른 시작 가이드](./dh/docs/ko/quick-start.md)를 참조하세요.

## 코드 샘플

### Hello, world!

```c
// 프로그램 진입점을 제공하는 메인 헤더 포함
#include "dh/main.h"
#include "dh/io/stream.h"

// 확장 범위와 오류 처리를 갖는 메인 함수 정의
// 명령줄 인수를 받고 void 페이로드가 있는 오류 결과 반환
<<<<<<< HEAD
fn_((dh_main(Sli$Sli_const$u8 args))(Err$void) $scope) {
    let_ignore = args;

    // u8_l로 문자열 리터럴 생성
    let message = u8_l("Hello");
    // 문자열을 콘솔에 줄바꿈과 함께 출력
    io_stream_println(u8_l("{:s}, world!"), message);

=======
fn_((dh_main(S$S_const$u8 args))(E$void) $scope) {
    let_ignore = args;
    // u8_l로 문자열 리터럴 생성
    let message = u8_l("Hello");
    // 문자열을 터미널에 줄바꿈과 함께 출력
    io_stream_println(u8_l("{:s}, world!"), message);
>>>>>>> f06d39ee
    // 성공 반환 (오류 없는 void 값)
    return_ok({});
} $unscoped_(fn); // 범위 블록 종료
```

### Optional Values 예제

```c
<<<<<<< HEAD
fn_((findValueIndex(i32 value, Sli_const$i32 items))(Opt$i32) $scope) {
    for_s((items), (item, index)) {
        if (*item != value) { continue; }
        return_some(index); // 인덱스를 반환
    }
    return_none(); // 인덱스 없음을 반환
} $unscoped_(fn);

fn_((example(void))(void)) {
    var_(nums, Arr$$(5, i32)) = Arr_init({ 10, 20, 30, 40, 50 });

    // Optional 값 생성
    let opt_value = some$((Opt$i32)(42));
    let opt_empty = none$((Opt$i32));

    // 배열에서 값 찾기
    let found = findValueIndex(30, Arr_ref$(Sli$usize, nums).as_const);
    // Optional 값 확인
    if_some((found), (index)) {
        io_stream_println(u8_l("Found at: {:zu}"), index);
    } else_none {
        io_stream_println(u8_l("Not found"));
=======
fn_((findValueIndex(i32 value, S_const$i32 items))(O$i32) $scope) {
    for_($s(items, item)) {
        if (*item != value) { return_some(index); } // 값이 있음을 반환
    }
    return_none(); // 값이 없음을 반환
} $unscoped_(fn);

fn_((example(void))(void)) {
    // 5개의 요소를 가진 배열 생성
    var nums = init$A$$((5, i32)({ 10, 20, 30, 40, 50 }));

    // Optional 값 생성
    let opt_value = some$((i32)(42));
    let opt_empty = none$(i32);

    // 배열에서 값 찾기
    let found = findValueIndex(30, ref$A$((i32)(nums)).as_const);
    // Optional 값 확인
    if_some(found, index) {
        io_stream_println(u8_("Found at: {:d}"), index);
    } else_none {
        io_stream_println(u8_("Not found"));
>>>>>>> f06d39ee
    }

    // 기본값 설정
    let value = orelse_((found)(-1)); // 찾지 못한 경우 -1 사용
<<<<<<< HEAD
    // 안전하지 않은 추출 (옵션이 none인 경우 assertion 발생)
    let unsafe_value = unwrap_(opt_value);
=======
    // 단언된 추출 (옵션이 none인 경우 assertion 발생)
    let value_assumed = unwrap_(opt_value);
>>>>>>> f06d39ee
}
```

### Error Results 예제

```c
<<<<<<< HEAD
use_Errset_((math_Err)(
=======
config_ErrSet((math_Err)(
>>>>>>> f06d39ee
    math_Err_DivisionByZero,
    math_Err_Overflow,
    math_Err_Underflow
));

<<<<<<< HEAD
Errset_useT$(math_Err, i32); // 또는 일반적으로 `Err_useT$(i32)`
fn_((safeDivI32(i32 lhs, i32 rhs))(math_Err$i32) $scope) {
=======
use_ErrSet$(math_Err, i32); // 또는 일반적으로 `tpl$E$(i32)`
fn_((safeDivide(i32 lhs, i32 rhs))(math_Err$i32) $scope) {
>>>>>>> f06d39ee
    if (rhs == 0) {
        return_err(math_Err_DivisionByZero()); // 오류를 반환
    }
    return_ok(lhs / rhs); // 값을 반환
} $unscoped_(fn);

<<<<<<< HEAD
fn_((example(void))(Err$void) $guard) {
    // 리소스 할당
    var buffer = meta_cast$((Sli$i32)(
        try_(mem_Allocator_alloc(allocator, typeInfo$(i32), 128))
    ));
    // 함수가 반환될 때 항상 정리됨
    defer_(mem_Allocator_free(allocator, anySli(buffer)));
    // 오류가 발생하고 전파될 때만 정리됨
    errdefer_($ignore, io_stream_eprintln(u8_l("Occurred error!")));

    // 오류 전파 (조기 반환)
    let result_invalid = try_(safeDivI32(10, 0));
    // 기본값으로 오류 처리
    let result_default = catch_((safeDivI32(10, 0))($ignore, 1));
    // 오류 페이로드 캡처를 통한 오류 처리
    let result_handling = catch_((safeDivI32(10, 0))(err, {
        printErr(err);
        printErrTrace();
=======
fn_((example(void))(E$void) $guard) {
    // 리소스 할당
    var buffer = meta_s$((i32)(try_(mem_Allocator_alloc(allocator, typeInfo$(i32), 100))));
    // 함수가 반환될 때 항상 실행됨
    defer_(mem_Allocator_free(allocator, meta_any(buffer)));
    // 오류가 발생하고 전파될 때만 실행됨
    errdefer_(err, io_stream_eprintln(u8_("Occurred error!: {:s}"), Err_codeToStr(err)));

    // 오류 전파 (조기 반환)
    let result_invalid = try_(safeDivide(10, 0));
    // 기본값으로 오류 처리
    let result_default = catch_((safeDivide(10, 0))($ignore, 1));
    // 오류 페이로드 캡처를 통한 오류 처리
    let result_handling = catch_((safeDivide(10, 0))(err, {
        Err_print(err);   // 오류 출력
        ErrTrace_print(); // 오류 추적 출력
>>>>>>> f06d39ee
        return_err(err);  // 오류를 반환
    }));

    // 정상 반환
    return_ok({});
} $unguarded_(fn);
```

### Pattern Matching 예제

```c
typedef variant_((InputEvent)(
    (InputEvent_press_key,      struct { i32 key; }),
    (InputEvent_release_button, struct { i8 button; })
)) InputEvent;
<<<<<<< HEAD
Opt_useT$(InputEvent);
fn_((pullInputEvent(void))(Opt$InputEvent));
=======
tpl$O$(InputEvent);
fn_((pullInputEvent(void))(O$InputEvent));
>>>>>>> f06d39ee

fn_((example(void))(void)) {
    if_some(pullInputEvent(), event) {
        match_(event) {
<<<<<<< HEAD
        pattern_(InputEvent_press_key, on_pressed, {
            debug_assert_true_fmt(
                -1 < on_pressed->key && on_pressed->key <= 255,
                u8_l("key is out of range")
            );
        }) break;
        pattern_(InputEvent_release_button, on_released, {
            debug_assert_true_fmt(
                -1 < on_released->button && on_released->button <= 5,
                u8_l("button is out of range")
            );
        }) break;
        fallback_(claim_unreachable);
=======
            pattern_(InputEvent_press_key, on_pressed, {
                debug_assert_true_fmt(
                    -1 < on_pressed->key && on_pressed->key <= 255,
                    "key is out of range"
                );
            }) break;
            pattern_(InputEvent_release_button, on_released, {
                debug_assert_true_fmt(
                    -1 < on_released->button && on_released->button <= 5,
                    "button is out of range"
                );
            }) break;
            fallback_(claim_unreachable);
>>>>>>> f06d39ee
        }
    }
}
```

### Testing 예제

dasae-headers는 간편하고 강력한 내장 테스트 프레임워크를 제공합니다. `TEST.h` 헤더를 통해 단위 테스트를 쉽게 작성하고 실행할 수 있습니다.

```c
#include "dh/main.h"
#include "dh/TEST.h"

// 테스트 대상 함수 정의
<<<<<<< HEAD
fn_((math_addI32(i32 a, i32 b))(i32)) {
    return a + b;
}

fn_((math_mulI32(i32 a, i32 b))(i32)) {
=======
fn_((mathAdd(i32 a, i32 b))(i32)) {
    return a + b;
}

fn_((mathMul(i32 a, i32 b))(i32)) {
>>>>>>> f06d39ee
    return a * b;
}

// 테스트 케이스 정의
TEST_fn_("기본 수학 연산 테스트" $scope) {
    // 덧셈 테스트
    let_(a, i32)   = 5;
    let_(b, i32)   = 7;
    let_(sum, i32) = math_addI32(a, b);

    // 결과 검증
    try_(TEST_expect(sum == 12));
<<<<<<< HEAD
    try_(TEST_expectMsg(10 < sum , "Sum should be greater than 10"));

    // 곱셈 테스트
    let_(product, i32) = math_mulI32(a, b);
    try_(TEST_expect(product == 35));

    // 실패하는 테스트 (의도적인 오류 발생)
    catch_((TEST_expect(product == 30))($ignore, {
        // 실패: 35 != 30
        io_stream_eprintln(u8_l("Product should be 30, but got {:d}"), product);
    }));
=======
    try_(TEST_expectMsg(sum > 10, "Sum should be greater than 10"));

    // 곱셈 테스트
    let product = mathMul(a, b);
    try_(TEST_expect(product == 35));

    // 실패하는 테스트 (의도적인 오류 발생)
    // try_(TEST_expect(product == 30)); // 실패: 35 != 30
>>>>>>> f06d39ee
} $unscoped_(TEST_fn);
```

## 문서

자세한 문서는 다음 위치에서 확인할 수 있습니다:

- [위키 홈](./dh/docs/ko/home.md) - 메인 문서 포탈
- [빠른 시작 가이드](./dh/docs/ko/quick-start.md) - 시작을 위한 상세 가이드
- [API 참조](./dh/docs/ko/api/index.md) - 모듈 문서

추가 자료:
- [헤더 파일](https://github.com/coding-pelican/dasae-headers/tree/main/dh/include)
- [소스 파일](https://github.com/coding-pelican/dasae-headers/tree/main/dh/src)
- [예제 코드](https://github.com/coding-pelican/dasae-headers/tree/main/dh/samples)
- [테스트](https://github.com/coding-pelican/dasae-headers/tree/main/dh/tests)

## 현재 상태

이 프로젝트는 적극적으로 개발 중이며 API는 아직 안정화되지 않았습니다. 실험적인 프로젝트에서 사용하고 피드백을 제공해 주시면 감사하겠습니다.
프로젝트 개선에 관심이 있으시다면 [contribution.md](./dh/docs/ko/contributing.md)를 참조해 주세요.

"dasae-headers"라는 이름은 자주 사용하는 C 유틸리티 코드를 모은 헤더 전용 라이브러리로 시작된 것에서 유래했습니다. 아직 확정된 이름은 아닙니다. 좋은 이름 제안이 있으시다면 알려주세요 :D

## 기여

이슈, 풀 리퀘스트, 그리고 피드백은 언제나 환영합니다!

1. 이슈 보고: 버그 리포트 / 기능 요청
2. 코드 기여: 기능 추가 / 버그 수정
3. 문서화: 문서 개선 / 예제 코드 추가

## 연락처

문의사항이 있으시다면 프로젝트 작성자에게 연락해 주세요:
- 김경태 (dev-dasae) <<codingpelican@gmail.com>>

## 라이센스

이 프로젝트는 MIT 라이센스를 따릅니다 - 자세한 내용은 [LICENSE](./LICENSE) 파일을 참조하세요.

Copyright © 2024-2025 Gyeongtae Kim<|MERGE_RESOLUTION|>--- conflicted
+++ resolved
@@ -166,23 +166,12 @@
 
 // 확장 범위와 오류 처리를 갖는 메인 함수 정의
 // 명령줄 인수를 받고 void 페이로드가 있는 오류 결과 반환
-<<<<<<< HEAD
-fn_((dh_main(Sli$Sli_const$u8 args))(Err$void) $scope) {
-    let_ignore = args;
-
-    // u8_l로 문자열 리터럴 생성
-    let message = u8_l("Hello");
-    // 문자열을 콘솔에 줄바꿈과 함께 출력
-    io_stream_println(u8_l("{:s}, world!"), message);
-
-=======
 fn_((dh_main(S$S_const$u8 args))(E$void) $scope) {
     let_ignore = args;
     // u8_l로 문자열 리터럴 생성
     let message = u8_l("Hello");
     // 문자열을 터미널에 줄바꿈과 함께 출력
     io_stream_println(u8_l("{:s}, world!"), message);
->>>>>>> f06d39ee
     // 성공 반환 (오류 없는 void 값)
     return_ok({});
 } $unscoped_(fn); // 범위 블록 종료
@@ -191,30 +180,6 @@
 ### Optional Values 예제
 
 ```c
-<<<<<<< HEAD
-fn_((findValueIndex(i32 value, Sli_const$i32 items))(Opt$i32) $scope) {
-    for_s((items), (item, index)) {
-        if (*item != value) { continue; }
-        return_some(index); // 인덱스를 반환
-    }
-    return_none(); // 인덱스 없음을 반환
-} $unscoped_(fn);
-
-fn_((example(void))(void)) {
-    var_(nums, Arr$$(5, i32)) = Arr_init({ 10, 20, 30, 40, 50 });
-
-    // Optional 값 생성
-    let opt_value = some$((Opt$i32)(42));
-    let opt_empty = none$((Opt$i32));
-
-    // 배열에서 값 찾기
-    let found = findValueIndex(30, Arr_ref$(Sli$usize, nums).as_const);
-    // Optional 값 확인
-    if_some((found), (index)) {
-        io_stream_println(u8_l("Found at: {:zu}"), index);
-    } else_none {
-        io_stream_println(u8_l("Not found"));
-=======
 fn_((findValueIndex(i32 value, S_const$i32 items))(O$i32) $scope) {
     for_($s(items, item)) {
         if (*item != value) { return_some(index); } // 값이 있음을 반환
@@ -237,67 +202,32 @@
         io_stream_println(u8_("Found at: {:d}"), index);
     } else_none {
         io_stream_println(u8_("Not found"));
->>>>>>> f06d39ee
     }
 
     // 기본값 설정
     let value = orelse_((found)(-1)); // 찾지 못한 경우 -1 사용
-<<<<<<< HEAD
-    // 안전하지 않은 추출 (옵션이 none인 경우 assertion 발생)
-    let unsafe_value = unwrap_(opt_value);
-=======
     // 단언된 추출 (옵션이 none인 경우 assertion 발생)
     let value_assumed = unwrap_(opt_value);
->>>>>>> f06d39ee
 }
 ```
 
 ### Error Results 예제
 
 ```c
-<<<<<<< HEAD
-use_Errset_((math_Err)(
-=======
 config_ErrSet((math_Err)(
->>>>>>> f06d39ee
     math_Err_DivisionByZero,
     math_Err_Overflow,
     math_Err_Underflow
 ));
 
-<<<<<<< HEAD
-Errset_useT$(math_Err, i32); // 또는 일반적으로 `Err_useT$(i32)`
-fn_((safeDivI32(i32 lhs, i32 rhs))(math_Err$i32) $scope) {
-=======
 use_ErrSet$(math_Err, i32); // 또는 일반적으로 `tpl$E$(i32)`
 fn_((safeDivide(i32 lhs, i32 rhs))(math_Err$i32) $scope) {
->>>>>>> f06d39ee
     if (rhs == 0) {
         return_err(math_Err_DivisionByZero()); // 오류를 반환
     }
     return_ok(lhs / rhs); // 값을 반환
 } $unscoped_(fn);
 
-<<<<<<< HEAD
-fn_((example(void))(Err$void) $guard) {
-    // 리소스 할당
-    var buffer = meta_cast$((Sli$i32)(
-        try_(mem_Allocator_alloc(allocator, typeInfo$(i32), 128))
-    ));
-    // 함수가 반환될 때 항상 정리됨
-    defer_(mem_Allocator_free(allocator, anySli(buffer)));
-    // 오류가 발생하고 전파될 때만 정리됨
-    errdefer_($ignore, io_stream_eprintln(u8_l("Occurred error!")));
-
-    // 오류 전파 (조기 반환)
-    let result_invalid = try_(safeDivI32(10, 0));
-    // 기본값으로 오류 처리
-    let result_default = catch_((safeDivI32(10, 0))($ignore, 1));
-    // 오류 페이로드 캡처를 통한 오류 처리
-    let result_handling = catch_((safeDivI32(10, 0))(err, {
-        printErr(err);
-        printErrTrace();
-=======
 fn_((example(void))(E$void) $guard) {
     // 리소스 할당
     var buffer = meta_s$((i32)(try_(mem_Allocator_alloc(allocator, typeInfo$(i32), 100))));
@@ -314,7 +244,6 @@
     let result_handling = catch_((safeDivide(10, 0))(err, {
         Err_print(err);   // 오류 출력
         ErrTrace_print(); // 오류 추적 출력
->>>>>>> f06d39ee
         return_err(err);  // 오류를 반환
     }));
 
@@ -330,32 +259,12 @@
     (InputEvent_press_key,      struct { i32 key; }),
     (InputEvent_release_button, struct { i8 button; })
 )) InputEvent;
-<<<<<<< HEAD
-Opt_useT$(InputEvent);
-fn_((pullInputEvent(void))(Opt$InputEvent));
-=======
 tpl$O$(InputEvent);
 fn_((pullInputEvent(void))(O$InputEvent));
->>>>>>> f06d39ee
 
 fn_((example(void))(void)) {
     if_some(pullInputEvent(), event) {
         match_(event) {
-<<<<<<< HEAD
-        pattern_(InputEvent_press_key, on_pressed, {
-            debug_assert_true_fmt(
-                -1 < on_pressed->key && on_pressed->key <= 255,
-                u8_l("key is out of range")
-            );
-        }) break;
-        pattern_(InputEvent_release_button, on_released, {
-            debug_assert_true_fmt(
-                -1 < on_released->button && on_released->button <= 5,
-                u8_l("button is out of range")
-            );
-        }) break;
-        fallback_(claim_unreachable);
-=======
             pattern_(InputEvent_press_key, on_pressed, {
                 debug_assert_true_fmt(
                     -1 < on_pressed->key && on_pressed->key <= 255,
@@ -369,7 +278,6 @@
                 );
             }) break;
             fallback_(claim_unreachable);
->>>>>>> f06d39ee
         }
     }
 }
@@ -384,19 +292,11 @@
 #include "dh/TEST.h"
 
 // 테스트 대상 함수 정의
-<<<<<<< HEAD
-fn_((math_addI32(i32 a, i32 b))(i32)) {
-    return a + b;
-}
-
-fn_((math_mulI32(i32 a, i32 b))(i32)) {
-=======
 fn_((mathAdd(i32 a, i32 b))(i32)) {
     return a + b;
 }
 
 fn_((mathMul(i32 a, i32 b))(i32)) {
->>>>>>> f06d39ee
     return a * b;
 }
 
@@ -409,19 +309,6 @@
 
     // 결과 검증
     try_(TEST_expect(sum == 12));
-<<<<<<< HEAD
-    try_(TEST_expectMsg(10 < sum , "Sum should be greater than 10"));
-
-    // 곱셈 테스트
-    let_(product, i32) = math_mulI32(a, b);
-    try_(TEST_expect(product == 35));
-
-    // 실패하는 테스트 (의도적인 오류 발생)
-    catch_((TEST_expect(product == 30))($ignore, {
-        // 실패: 35 != 30
-        io_stream_eprintln(u8_l("Product should be 30, but got {:d}"), product);
-    }));
-=======
     try_(TEST_expectMsg(sum > 10, "Sum should be greater than 10"));
 
     // 곱셈 테스트
@@ -430,7 +317,6 @@
 
     // 실패하는 테스트 (의도적인 오류 발생)
     // try_(TEST_expect(product == 30)); // 실패: 35 != 30
->>>>>>> f06d39ee
 } $unscoped_(TEST_fn);
 ```
 
