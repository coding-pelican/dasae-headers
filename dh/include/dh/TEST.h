--- conflicted
+++ resolved
@@ -79,15 +79,9 @@
 
 #if !COMP_TIME
 /// @brief Check expression and record result
-<<<<<<< HEAD
-extern fn_(TEST_expect(bool expr), $must_check Err$void);
-/// @brief Same as TEST_expect but with custom message
-extern fn_(TEST_expectMsg(bool expr, Str_const msg), $must_check Err$void);
-=======
 extern fn_( TEST_expect(bool expr), $must_check Err$void);
 /// @brief Same as TEST_expect but with custom message
 extern fn_( TEST_expectMsg(bool expr, Str_const msg), $must_check Err$void);
->>>>>>> 78116b3d
 #endif /* !COMP_TIME */
 
 /*========== Implementation Details ========================================*/
@@ -129,14 +123,8 @@
 // clang-format off
 #define comp_fn_gen__TEST__caseFn(_ID_binder, _ID_caseFn...)      \
     /* TODO: Add case check if it has been run before $on_exit */ \
-<<<<<<< HEAD
-    static fn_ext_scope(_ID_caseFn(void), Err$void) {                \
-        _ID_binder();                                             \
-
-=======
     static fn_scope(_ID_caseFn(void), Err$void) {                 \
         _ID_binder();
->>>>>>> 78116b3d
 #define comp_syn__TEST_unscoped \
         return_ok({});          \
     } unscoped
@@ -150,13 +138,8 @@
 // clang-format on
 
 #if COMP_TIME
-<<<<<<< HEAD
-extern fn_(TEST_expect_test(bool expr, SrcLoc loc, Str_const expr_str), $must_check Err$void);
-extern fn_(TEST_expectMsg_test(bool expr, Str_const msg, SrcLoc loc, Str_const expr_str), $must_check Err$void);
-=======
 extern fn_( TEST_expect_test(bool expr, SrcLoc loc, Str_const expr_str), $must_check Err$void);
 extern fn_( TEST_expectMsg_test(bool expr, Str_const msg, SrcLoc loc, Str_const expr_str), $must_check Err$void);
->>>>>>> 78116b3d
 
 #define TEST_expect(_expr...)          TEST_expect_callTest(_expr, srcLoc(), Str_l(#_expr))
 #define TEST_expectMsg(_expr, _msg...) TEST_expectMsg_callTest(_expr, _msg, srcLoc(), Str_l(#_expr))
