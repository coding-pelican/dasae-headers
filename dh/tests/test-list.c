--- conflicted
+++ resolved
@@ -42,17 +42,10 @@
         var it    = list.first;
         u32 index = 1;
         while_some(it, node) block_defer {
-<<<<<<< HEAD
-            defer_({ index += 1; it = node->next; });
-            try_(TEST_expect(*node->data == index));
-        } block_deferral;
-=======
             defer_(index += 1, it = node->next);
             try_(TEST_expect(*node->data == index));
         }
-        block_deferral
-            ;
->>>>>>> 78116b3d
+        block_deferral;
     }
 
     $ignore ListSgl_popFirst(list.base);          // {2, 3, 4, 5}
