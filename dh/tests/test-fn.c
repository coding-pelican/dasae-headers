#include "dh/main.h"
#include "dh/core.h"
#include "dh/Err.h"
#include "dh/math.h"
#include "dh/fn.h"
#include "dh/Str.h"
#include "dh/builtin/lambda.h"

/* example usage ============================================================*/

/* declarations */
use_ErrSet$(math_Err, i32);
<<<<<<< HEAD
static fn_(math_divideSafe(i32 lhs, i32 rhs), $must_check math_Err$i32);
=======
extern fn_(math_divideSafe(i32 lhs, i32 rhs), $must_check math_Err$i32);
>>>>>>> 78116b3d

/* implementations */
fn_ext_scope(dh_main(Sli$Str_const args), Err$void) {
    $ignore args;
    debug_assert_true(0 < args.len);
    debug_assert_true(try_(math_divideSafe(10, 2)) == 5);
    printf("Hello World!\n");
    catch_from(math_divideSafe(10, 0), err, ({
        printf("Occurs error\n");
        let err_code = Str_viewZ(as$(const u8*, Err_codeToCStr(err)));
        $ignore err_code;
        debug_assert_true(Str_const_eq(err_code, Str_l("DivisionByZero")));
        Err_print(err);
        ErrTrace_print();
    }));
    printf("Error handled!\n");
    let testLambda = lam_((i32 lhs, i32 rhs), i32) { return lhs + rhs; };
    printf("testLambda: %d\n", testLambda(10, 5));
    return_(ok({}));
} ext_unscoped;

fn_ext_scope(math_divideSafe(i32 lhs, i32 rhs), math_Err$i32) {
    if (rhs == 0) {
        return_(err(math_Err_DivisionByZero()));
    }
    return_ok(lhs / rhs);
} ext_unscoped;<|MERGE_RESOLUTION|>--- conflicted
+++ resolved
@@ -10,14 +10,9 @@
 
 /* declarations */
 use_ErrSet$(math_Err, i32);
-<<<<<<< HEAD
 static fn_(math_divideSafe(i32 lhs, i32 rhs), $must_check math_Err$i32);
-=======
-extern fn_(math_divideSafe(i32 lhs, i32 rhs), $must_check math_Err$i32);
->>>>>>> 78116b3d
 
-/* implementations */
-fn_ext_scope(dh_main(Sli$Str_const args), Err$void) {
+fn_scope(dh_main(Sli$Str_const args), Err$void) {
     $ignore args;
     debug_assert_true(0 < args.len);
     debug_assert_true(try_(math_divideSafe(10, 2)) == 5);
@@ -34,11 +29,12 @@
     let testLambda = lam_((i32 lhs, i32 rhs), i32) { return lhs + rhs; };
     printf("testLambda: %d\n", testLambda(10, 5));
     return_(ok({}));
-} ext_unscoped;
+} unscoped;
 
-fn_ext_scope(math_divideSafe(i32 lhs, i32 rhs), math_Err$i32) {
+/* implementations */
+fn_scope(math_divideSafe(i32 lhs, i32 rhs), math_Err$i32) {
     if (rhs == 0) {
         return_(err(math_Err_DivisionByZero()));
     }
     return_ok(lhs / rhs);
-} ext_unscoped;+} unscoped;