--- conflicted
+++ resolved
@@ -2,13 +2,8 @@
 #include "dh/main.h"
 #include "dh/log.h"
 
-<<<<<<< HEAD
-fn_ext_scope(dh_main(Sli$Str_const args), Err$void) {
+fn_scope(dh_main(Sli$Str_const args), Err$void) {
     let_(opt, Opt$(i32)) = none();
-=======
-fn_scope(dh_main(Sli$Str_const args), Err$void) {
-    const Opt$(i32) opt = none();
->>>>>>> 78116b3d
 
     let temp = 123;
     let a    = orelse(opt, 123);
