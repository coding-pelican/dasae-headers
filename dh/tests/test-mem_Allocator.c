--- conflicted
+++ resolved
@@ -5,15 +5,9 @@
 #include "dh/heap/Fixed.h"
 #include "dh/mem/Allocator.h"
 
-<<<<<<< HEAD
-fn_TEST_scope("Basic Allocator Reallocation Usage") {
+fn_TEST_scope_ext("Basic Allocator Reallocation Usage") {
     var_(buffer, Arr$$(1024, u8)) = Arr_zero();
     var_(fixed, heap_Fixed)       = heap_Fixed_init(Sli_arr$(Sli$u8, buffer));
-=======
-fn_TEST_scope_ext("Basic Allocator Reallocation Usage") {
-    var buffer = Arr_zero$(Arr$$(1024, u8));
-    var fixed  = heap_Fixed_init(Sli_from$(Sli$u8, buffer.items, Arr_len(buffer)));
->>>>>>> 78116b3d
 
     let allocator = heap_Fixed_allocator(&fixed);
     var sli       = meta_cast$(Sli$u8, try_(mem_Allocator_alloc(allocator, typeInfo$(u8), 10)));
