#include "dh/core.h"
#include "dh/Arr.h"
#include "dh/Str.h"

#include <stdio.h>

/* declarations =============================================================*/

use_Ptr$(FILE);
use_Sli$(Ptr$FILE);
use_Arr$(4, Ptr$FILE);

config_ErrSet(LoadFileErr,
    FailedOpenFile
);

use_Err$(Ptr$FILE);
static fn_(loadFile(Str_const filename), $must_check Err$Ptr$FILE);
use_Err$(Arr_const$4$Ptr$FILE);
static fn_(loadFiles(void), $must_check Err$Arr_const$4$Ptr$FILE);
<<<<<<< HEAD

/* definitions ==============================================================*/
=======
>>>>>>> 78116b3d

fn_ext_scope(loadFile(Str_const filename), Err$Ptr$FILE) {
    if_(let file = fopen(as$(const char*, filename.ptr), "r"),
        file != null) {
        return_ok(file);
    }
    return_err(LoadFileErr_FailedOpenFile());
} ext_unscoped;

fn_ext_scope(loadFiles(void), Err$Arr_const$4$Ptr$FILE) {
    FILE* fp1 = fopen("hello1.txt", "r");
    if (fp1 == null) {
        return_err(LoadFileErr_FailedOpenFile());
    }
    errdefer_($ignore fclose(fp1));

    let fp2 = try_(loadFile(Str_l("hello2.txt")));
    errdefer_($ignore fclose(fp2));

    let fp3 = try_(loadFile(Str_l("hello3.txt")));
    errdefer_($ignore fclose(fp3));

    let fp4 = try_(loadFile(Str_l("hello4.txt")));
    errdefer_($ignore fclose(fp4));

    return_ok({ fp1, fp2, fp3, fp4 });
} ext_unscoped;<|MERGE_RESOLUTION|>--- conflicted
+++ resolved
@@ -18,21 +18,18 @@
 static fn_(loadFile(Str_const filename), $must_check Err$Ptr$FILE);
 use_Err$(Arr_const$4$Ptr$FILE);
 static fn_(loadFiles(void), $must_check Err$Arr_const$4$Ptr$FILE);
-<<<<<<< HEAD
 
 /* definitions ==============================================================*/
-=======
->>>>>>> 78116b3d
 
-fn_ext_scope(loadFile(Str_const filename), Err$Ptr$FILE) {
+fn_scope(loadFile(Str_const filename), Err$Ptr$FILE) {
     if_(let file = fopen(as$(const char*, filename.ptr), "r"),
         file != null) {
         return_ok(file);
     }
     return_err(LoadFileErr_FailedOpenFile());
-} ext_unscoped;
+} unscoped;
 
-fn_ext_scope(loadFiles(void), Err$Arr_const$4$Ptr$FILE) {
+fn_scope_ext(loadFiles(void), Err$Arr_const$4$Ptr$FILE) {
     FILE* fp1 = fopen("hello1.txt", "r");
     if (fp1 == null) {
         return_err(LoadFileErr_FailedOpenFile());
@@ -49,4 +46,4 @@
     errdefer_($ignore fclose(fp4));
 
     return_ok({ fp1, fp2, fp3, fp4 });
-} ext_unscoped;+} unscoped_ext;